--- conflicted
+++ resolved
@@ -39,12 +39,9 @@
     "GuildVerificationLevel",
     "GuildPremiumTier",
     "GuildPreview",
-<<<<<<< HEAD
     "GuildBan",
-=======
     "GuildMemberBan",
     "GuildNSFWLevel",
->>>>>>> d4d776c4
     "Member",
     "Integration",
     "IntegrationAccount",
