--- conflicted
+++ resolved
@@ -23,16 +23,12 @@
 
 import dataclasses
 
-<<<<<<< HEAD
-
 from hikari.model import base
 from hikari.model import permission
 from hikari.model import role
 from hikari.model import user
-=======
-from hikari.model import base, permission, role, user
 from hikari.utils import transform
->>>>>>> efec9b95
+
 
 
 class OverwriteEntityType(base.NamedEnum):
